# SoundHash Installation Guide

## Prerequisites

1. **Python 3.12+**

2. **PostgreSQL** (version 12+)

3. **ffmpeg** (for audio processing)

4. **Git** (for version control)

<<<<<<< HEAD
5. **ffmpeg** (for audio processing)3. **ffmpeg** (for audio processing)

=======
>>>>>>> e5fad8b9
## Installation Steps

### 1. Clone Repository

```bash
git clone <repository-url> soundhash
cd soundhash
```

### 2. Create Virtual Environment

```bash
python3 -m venv .venv
source .venv/bin/activate  # On Windows: .venv\Scripts\activate
```

### 3. Install Dependencies

```bash
pip install -r requirements.txt
```

### 4. Install System Dependencies

**Ubuntu/Debian:**

```bash
sudo apt update
sudo apt install postgresql postgresql-contrib ffmpeg
```

**macOS:**

```bash
brew install postgresql ffmpeg
```

**Windows:**

- Install PostgreSQL from [official website](https://www.postgresql.org/download/windows/)
- Install ffmpeg from [official website](https://ffmpeg.org/download.html)

### 5. Setup PostgreSQL Database

```bash
# Start PostgreSQL service (if not already running)
sudo systemctl start postgresql  # Linux
brew services start postgresql   # macOS

# Create database
createdb soundhash

# Create user (optional)
psql -d soundhash -c "CREATE USER soundhash_user WITH PASSWORD 'your_password';"
psql -d soundhash -c "GRANT ALL PRIVILEGES ON DATABASE soundhash TO soundhash_user;"
```

### 6. Configure Environment

```bash
cp .env.example .env
# Edit .env with your settings
```

Key environment variables:

- `DATABASE_URL` - PostgreSQL connection string
- `TARGET_CHANNELS` - YouTube channel IDs to process
- `YT_COOKIES_FILE` - Path to YouTube cookies (optional)
- `PROXY_URL` - Proxy configuration (optional)

### 7. Initialize Database

```bash
python scripts/setup_database.py
```

### 8. Setup YouTube API (Required)

Follow the instructions in `YOUTUBE_OAUTH_SETUP.md` to:

1. Create a Google Cloud project
2. Enable YouTube Data API v3
3. Create OAuth2 credentials
4. Run the authentication flow

<<<<<<< HEAD
4. Run the authentication flow

````bash1. **PostgreSQL** (version 12+)

=======
```bash
>>>>>>> e5fad8b9
python scripts/setup_youtube_api.py
```

### 9. Test Installation

```bash
# Test database connection
python scripts/test_system.py

# Test with a small batch
python scripts/ingest_channels.py --dry-run --max-videos 5
```

## Docker Installation (Recommended)

### Prerequisites

- Docker
- Docker Compose

### Steps

1. Clone repository:

```bash
git clone <repository-url> soundhash
cd soundhash
```

2. Configure environment:

```bash
cp .env.example .env
# Edit .env with your settings
```

3. Start services:

```bash
docker compose up -d
```

4. Initialize database:

```bash
docker compose exec app python scripts/setup_database.py
```

5. Setup YouTube API:

```bash
docker compose exec app python scripts/setup_youtube_api.py
```

6. Verify installation:

```bash
docker compose logs app
```

## Manual Installation (Without Docker)

### Prerequisites for Manual Setup

1. **PostgreSQL** (version 12+)
2. **Python** (version 3.8+)
3. **FFmpeg** (for audio processing)
4. **Git** (for version control)

### Manual Installation Steps

```bash
cp .env.example .env
# Edit .env with database credentials, API keys, etc.
```

Important environment variables:

- `DATABASE_URL` or individual DB settings (`DB_HOST`, `DB_PORT`, etc.)
- `TARGET_CHANNELS` - Comma-separated YouTube channel IDs
- `SEGMENT_LENGTH_SECONDS` - Audio segment length (default: 10)
- `FINGERPRINT_SAMPLE_RATE` - Audio sample rate (default: 16000)
- `TEMP_DIR` - Temporary files directory
- `CLEANUP_SEGMENTS_AFTER_PROCESSING` - Auto-cleanup flag

## Configuration

### Database Configuration

Edit `.env` file:

```env
DATABASE_URL=postgresql://soundhash_user:your_password@localhost:5432/soundhash

# Or use individual settings:
DB_HOST=localhost
DB_PORT=5432
DB_NAME=soundhash
DB_USER=soundhash_user
DB_PASSWORD=your_password
```

### YouTube Access Configuration

For better reliability, configure cookies and/or proxy:

```env
# Cookie authentication (recommended)
YT_COOKIES_FILE=/path/to/cookies.txt
# OR
YT_COOKIES_FROM_BROWSER=firefox
# OR with profile
YT_COOKIES_FROM_BROWSER=chrome:Profile 1

# Proxy configuration (optional)
USE_PROXY=true
PROXY_URL=http://proxy.example.com:8080
# OR proxy list
PROXY_LIST=/path/to/proxies.txt

# Client override (if needed)
YT_PLAYER_CLIENT=android
```

### Processing Configuration

```env
SEGMENT_LENGTH_SECONDS=10
FINGERPRINT_SAMPLE_RATE=16000
TEMP_DIR=/tmp/soundhash
CLEANUP_SEGMENTS_AFTER_PROCESSING=true
MAX_CONCURRENT_DOWNLOADS=3
```

## Running the System

### Ingestion

```bash
# Process all configured channels
python scripts/ingest_channels.py

# Process specific channels
python scripts/ingest_channels.py --channels "UCo_QGM_tJZOkOCIFi2ik5kA,UCDz8WxTg4R7FUTSz7GW2cYA"

# Limit number of videos per channel
python scripts/ingest_channels.py --max-videos 10

# Dry run (no actual processing)
python scripts/ingest_channels.py --dry-run

# Only process existing jobs (skip ingestion)
python scripts/ingest_channels.py --only-process

# Adjust log level
python scripts/ingest_channels.py --log-level DEBUG

# Disable colored output
python scripts/ingest_channels.py --no-colors
```

### Bots

```bash
# Twitter bot
python src/bots/twitter_bot.py

# Reddit bot
python src/bots/reddit_bot.py
```

## Testing

### Manual Testing

```python
from src.core.audio_fingerprinting import AudioFingerprinter
from src.core.video_processor import VideoProcessor

processor = VideoProcessor()
fingerprinter = AudioFingerprinter()

<<<<<<< HEAD
### Video Download Issuesfingerprinter = AudioFingerprinter()

- Update yt-dlp: `pip install --upgrade yt-dlp`# Test with a video

- Check video URL accessibility
  
```python
  audio_file = processor.download_video_audio("<https://youtube.com/watch?v=>...")
```

- Some videos may be geo-restrictedfingerprint = fingerprinter.extract_fingerprint(audio_file)
=======
# Test with a video
audio_file = processor.download_video_audio("https://youtube.com/watch?v=...")
fingerprint = fingerprinter.extract_fingerprint(audio_file)
>>>>>>> e5fad8b9

print(f"Fingerprint confidence: {fingerprint['confidence_score']}")
```

## Troubleshooting

### Common Issues

**Database connection fails:**

- Check PostgreSQL is running: `sudo systemctl status postgresql`
- Verify credentials in `.env` file
- Test connection: `psql -h localhost -U soundhash_user -d soundhash`

<<<<<<< HEAD
- Test connection: `psql -h localhost -U soundhash_user -d soundhash`

- **FFmpeg not found:**

If you need to completely reset the system:- Install FFmpeg: `sudo apt install ffmpeg` (Ubuntu) or `brew install ffmpeg` (macOS)
=======
**FFmpeg not found:**
>>>>>>> e5fad8b9

- Install FFmpeg: `sudo apt install ffmpeg` (Ubuntu) or `brew install ffmpeg` (macOS)
- Verify installation: `ffmpeg -version`

**YouTube download fails:**

- Update yt-dlp: `pip install --upgrade yt-dlp`
- Configure cookies: See YouTube Access Configuration section
- Check rate limits: Consider using proxy or reducing concurrent downloads

**Import errors:**

- Ensure virtual environment is activated
- Reinstall dependencies: `pip install -r requirements.txt`
- Check Python version: `python --version` (requires 3.8+)

### Performance Issues

- Reduce `MAX_CONCURRENT_DOWNLOADS` in `.env`
- Process smaller batches of videos
- Monitor disk space in temp directory
- Enable `CLEANUP_SEGMENTS_AFTER_PROCESSING`

### Database Performance

- Add indexes on frequently queried columns
- Use connection pooling
- Monitor query performance with EXPLAIN
- Consider batch operations for bulk inserts

## Maintenance

### Database Backup

```bash
# Backup
pg_dump soundhash > backup.sql

# Restore
psql soundhash < backup.sql
```

### Cleanup

```bash
# Clean temporary files
rm -rf $TEMP_DIR/*

# Clean old processing jobs (optional)
# This requires a custom cleanup script
```

### Updates

```bash
# Pull latest changes
git pull origin main

# Update dependencies
pip install -r requirements.txt --upgrade

# Run migrations (if applicable)
python scripts/setup_database.py
```

## Fresh Start

If you need to completely reset the system:

```bash
# Stop all services
docker compose down  # If using Docker

# Drop and recreate database
dropdb soundhash
createdb soundhash

# Reinitialize
python scripts/setup_database.py
```

## Additional Resources

- **Architecture**: See `ARCHITECTURE.md`
- **YouTube OAuth Setup**: See `YOUTUBE_OAUTH_SETUP.md`
- **Authentication**: See `AUTH_SETUP.md`
- **Roadmap**: See `ROADMAP.md` or [Issue #34](https://github.com/onnwee/soundhash/issues/34)

## Support

For issues and questions:

- Check existing [GitHub Issues](https://github.com/onnwee/soundhash/issues)
- Review the [project roadmap](https://github.com/onnwee/soundhash/issues/34)
- See troubleshooting section above
<|MERGE_RESOLUTION|>--- conflicted
+++ resolved
@@ -10,11 +10,6 @@
 
 4. **Git** (for version control)
 
-<<<<<<< HEAD
-5. **ffmpeg** (for audio processing)3. **ffmpeg** (for audio processing)
-
-=======
->>>>>>> e5fad8b9
 ## Installation Steps
 
 ### 1. Clone Repository
@@ -101,14 +96,7 @@
 3. Create OAuth2 credentials
 4. Run the authentication flow
 
-<<<<<<< HEAD
-4. Run the authentication flow
-
-````bash1. **PostgreSQL** (version 12+)
-
-=======
-```bash
->>>>>>> e5fad8b9
+```bash
 python scripts/setup_youtube_api.py
 ```
 
@@ -291,23 +279,9 @@
 processor = VideoProcessor()
 fingerprinter = AudioFingerprinter()
 
-<<<<<<< HEAD
-### Video Download Issuesfingerprinter = AudioFingerprinter()
-
-- Update yt-dlp: `pip install --upgrade yt-dlp`# Test with a video
-
-- Check video URL accessibility
-  
-```python
-  audio_file = processor.download_video_audio("<https://youtube.com/watch?v=>...")
-```
-
-- Some videos may be geo-restrictedfingerprint = fingerprinter.extract_fingerprint(audio_file)
-=======
 # Test with a video
 audio_file = processor.download_video_audio("https://youtube.com/watch?v=...")
 fingerprint = fingerprinter.extract_fingerprint(audio_file)
->>>>>>> e5fad8b9
 
 print(f"Fingerprint confidence: {fingerprint['confidence_score']}")
 ```
@@ -322,15 +296,7 @@
 - Verify credentials in `.env` file
 - Test connection: `psql -h localhost -U soundhash_user -d soundhash`
 
-<<<<<<< HEAD
-- Test connection: `psql -h localhost -U soundhash_user -d soundhash`
-
-- **FFmpeg not found:**
-
-If you need to completely reset the system:- Install FFmpeg: `sudo apt install ffmpeg` (Ubuntu) or `brew install ffmpeg` (macOS)
-=======
 **FFmpeg not found:**
->>>>>>> e5fad8b9
 
 - Install FFmpeg: `sudo apt install ffmpeg` (Ubuntu) or `brew install ffmpeg` (macOS)
 - Verify installation: `ffmpeg -version`
