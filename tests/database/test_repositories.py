--- conflicted
+++ resolved
@@ -1,7 +1,7 @@
 """Tests for database repositories with session management and retry logic."""
 
 import time
-from unittest.mock import MagicMock, patch
+from unittest.mock import MagicMock, Mock, patch
 
 import pytest
 from sqlalchemy.exc import OperationalError
@@ -144,7 +144,6 @@
         mock_session.close.assert_called_once()
         mock_session.commit.assert_not_called()
 
-<<<<<<< HEAD
     @patch("src.database.repositories.db_manager")
     def test_get_session_context_manager_sqlalchemy_error(self, mock_db_manager):
         """Test get_session context manager rolls back on SQLAlchemy errors."""
@@ -152,7 +151,7 @@
         mock_db_manager.get_session.return_value = mock_session
 
         with pytest.raises(OperationalError):
-            with get_session() as session:
+            with get_db_session() as session:
                 assert session == mock_session
                 raise OperationalError("connection lost", None, None)
 
@@ -160,14 +159,9 @@
         mock_session.rollback.assert_called_once()
         mock_session.close.assert_called_once()
 
-    @patch("src.database.repositories.db_manager")
-    def test_get_video_repo_session(self, mock_db_manager):
-        """Test get_video_repo_session context manager."""
-=======
     @patch('src.database.repositories.db_manager')
     def test_session_always_closed(self, mock_db_manager):
         """Test that session is closed even if commit/rollback fails."""
->>>>>>> 91ef5ed1
         mock_session = MagicMock()
         mock_session.commit.side_effect = RuntimeError("Commit failed")
         mock_db_manager.get_session.return_value = mock_session
@@ -232,14 +226,9 @@
         """Test returning existing job when it already exists."""
         mock_session = MagicMock()
 
-<<<<<<< HEAD
-        # Should succeed after retry
-        repo.get_channel_by_id("test_id")
-=======
         # Mock an existing job
         existing_job = MagicMock()
         existing_job.status = 'pending'
->>>>>>> 91ef5ed1
 
         job_repo = JobRepository(mock_session)
 
@@ -254,38 +243,8 @@
         assert job == existing_job
         mock_session.add.assert_not_called()
 
-<<<<<<< HEAD
-    def test_job_exists_retries_on_operational_error(self):
-        """Test that job_exists retries on OperationalError."""
-        mock_session = MagicMock()
-        call_count = 0
-
-        def query_side_effect(*args):
-            nonlocal call_count
-            call_count += 1
-            if call_count < 2:
-                raise OperationalError("connection lost", None, None)
-            mock_query = MagicMock()
-            mock_query.filter.return_value = mock_query
-            mock_exists = MagicMock()
-            mock_exists.exists.return_value = True
-            return mock_exists
-
-        mock_session.query.side_effect = query_side_effect
-        mock_session.query.return_value.scalar.return_value = True
-        repo = JobRepository(mock_session)
-
-        # Should succeed after retry
-        repo.job_exists("test_type", "test_id")
-
-        assert call_count >= 1
-
-    def test_create_job_if_not_exists_creates_when_not_exists(self):
-        """Test create_job_if_not_exists creates job when it doesn't exist."""
-=======
     def test_create_job_if_not_exists_handles_race_condition(self):
         """Test handling race condition when job is created concurrently."""
->>>>>>> 91ef5ed1
         mock_session = MagicMock()
 
         # Simulate race condition: job doesn't exist during check,
@@ -324,6 +283,47 @@
         assert created is True
         mock_session.add.assert_called_once()
 
+    def test_create_job_if_not_exists_handles_race_condition_with_integrity_error(self):
+        """Test that create_job_if_not_exists handles IntegrityError race conditions gracefully."""
+        from sqlalchemy.exc import IntegrityError
+
+        mock_session = MagicMock()
+        mock_session.query.return_value.scalar.return_value = False
+
+        # But commit raises IntegrityError (race condition with unique constraint)
+        mock_session.commit.side_effect = IntegrityError(
+            "duplicate key value violates unique constraint", None, None
+        )
+
+        # Mock get_jobs_by_target to return existing job after rollback
+        existing_job = MagicMock()
+        existing_job.status = 'pending'
+
+        job_repo = JobRepository(mock_session)
+
+        with patch.object(job_repo, 'job_exists', return_value=False):
+            with patch.object(job_repo, 'get_jobs_by_target', return_value=[existing_job]):
+                job, created = job_repo.create_job_if_not_exists("video_process", "test_video")
+
+        assert created is False
+        assert job == existing_job
+        mock_session.rollback.assert_called_once()
+
+    def test_create_job_if_not_exists_propagates_non_integrity_errors(self):
+        """Test that create_job_if_not_exists does not catch non-IntegrityError exceptions."""
+        mock_session = MagicMock()
+        mock_session.query.return_value.scalar.return_value = False
+
+        # But commit raises OperationalError (not a race condition)
+        mock_session.commit.side_effect = OperationalError("connection lost", None, None)
+
+        job_repo = JobRepository(mock_session)
+
+        with patch.object(job_repo, 'job_exists', return_value=False):
+            # Should propagate the OperationalError and not catch it
+            with pytest.raises(OperationalError):
+                job_repo.create_job_if_not_exists("video_process", "test_video")
+
 
 class TestVideoRepository:
     """Test suite for VideoRepository methods."""
@@ -348,15 +348,8 @@
 class TestJobRepository:
     """Test suite for JobRepository methods."""
 
-<<<<<<< HEAD
-    def test_create_job_if_not_exists_handles_race_condition(self):
-        """Test that create_job_if_not_exists handles race conditions gracefully."""
-        from sqlalchemy.exc import IntegrityError
-
-=======
     def test_update_job_status_warns_on_missing_job(self):
         """Test that update_job_status logs warning for non-existent job."""
->>>>>>> 91ef5ed1
         mock_session = MagicMock()
         mock_session.get.return_value = None
 
@@ -369,17 +362,10 @@
     def test_update_job_status_updates_timestamps(self):
         """Test that update_job_status correctly updates timestamps."""
 
-<<<<<<< HEAD
-        # But commit raises IntegrityError (race condition with unique constraint)
-        mock_session.commit.side_effect = IntegrityError(
-            "duplicate key value violates unique constraint", None, None
-        )
-=======
         mock_session = MagicMock()
         mock_job = MagicMock()
         mock_job.started_at = None
         mock_session.get.return_value = mock_job
->>>>>>> 91ef5ed1
 
         job_repo = JobRepository(mock_session)
 
@@ -387,30 +373,6 @@
         job_repo.update_job_status(1, 'running')
         assert mock_job.started_at is not None
 
-<<<<<<< HEAD
-        assert result is None
-
-    def test_create_job_if_not_exists_propagates_non_integrity_errors(self):
-        """Test that create_job_if_not_exists does not catch non-IntegrityError exceptions."""
-        mock_session = MagicMock()
-
-        # Mock job_exists to return False
-        mock_query = MagicMock()
-        mock_query.filter.return_value = mock_query
-        mock_query.filter.return_value.filter.return_value = mock_query
-        mock_session.query.return_value = mock_query
-        mock_session.query.return_value.scalar.return_value = False
-
-        # But commit raises OperationalError (not a race condition)
-        mock_session.commit.side_effect = OperationalError("connection lost", None, None)
-
-        repo = JobRepository(mock_session)
-
-        # Should propagate the OperationalError and not catch it
-        with pytest.raises(OperationalError):
-            repo.create_job_if_not_exists("video_process", "test_video")
-=======
         # Test setting status to completed
         job_repo.update_job_status(1, 'completed')
-        assert mock_job.completed_at is not None
->>>>>>> 91ef5ed1
+        assert mock_job.completed_at is not None