--- conflicted
+++ resolved
@@ -28,24 +28,14 @@
         text = "Check out this video https://www.youtube.com/watch?v=dQw4w9WgXcQ"
         urls = bot.extract_video_urls(text)
         assert len(urls) == 1
-<<<<<<< HEAD
-        assert "youtube.com" in urls[0]
-
-=======
         assert urlparse(urls[0]).netloc in ["youtube.com", "www.youtube.com"]
         
->>>>>>> 57388ea5
         # Test short YouTube URLs
         text = "Check out https://youtu.be/dQw4w9WgXcQ"
         urls = bot.extract_video_urls(text)
         assert len(urls) == 1
-<<<<<<< HEAD
-        assert "youtu.be" in urls[0]
-
-=======
         assert urlparse(urls[0]).netloc == "youtu.be"
         
->>>>>>> 57388ea5
         # Test multiple URLs
         text = "Compare https://www.youtube.com/watch?v=abc123 and https://youtu.be/xyz789"
         urls = bot.extract_video_urls(text)
