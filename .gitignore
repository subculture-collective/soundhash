--- conflicted
+++ resolved
@@ -21,14 +21,6 @@
 *.egg
 MANIFEST
 
-<<<<<<< HEAD
-# Environment and Configuration
-.env
-.env.local
-.env.*.local
-
-# Secrets and Credentials - DO NOT COMMIT
-=======
 # Testing
 .pytest_cache/
 .coverage
@@ -45,7 +37,6 @@
 .dockerignore
 cookies.txt
 ingestion.log
->>>>>>> 45ea3d10
 credentials.json
 token.json
 *.token
