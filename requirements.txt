# Core dependencies
psycopg[binary]==3.1.19
sqlalchemy==2.0.23
alembic==1.12.1
setuptools<81.0.0

# Audio processing
librosa==0.10.1
scipy==1.13.1
numpy==1.26.4
soundfile==0.12.1

# Video processing
<<<<<<< HEAD
yt-dlp==2025.10.14
=======
yt-dlp==2024.7.7
>>>>>>> 445e1079
ffmpeg-python==0.2.0

# Social media APIs
tweepy==4.14.0
praw==7.7.1

# Web server for OAuth callbacks
fastapi==0.104.1
uvicorn==0.24.0

# Utilities
python-dotenv==1.0.0
<<<<<<< HEAD
requests==2.32.5
python-dateutil==2.8.2
tqdm==4.67.1
=======
requests==2.32.4
python-dateutil==2.8.2
tqdm==4.66.3
>>>>>>> 445e1079
colorlog==6.8.2

# Development
pytest==7.4.3
<<<<<<< HEAD
black==25.9.0
flake8==6.1.0

# Async support
aiohttp==3.13.1
=======
black==24.3.0
flake8==6.1.0

# Async support
asyncio==3.4.3
aiohttp==3.12.14
>>>>>>> 445e1079
<|MERGE_RESOLUTION|>--- conflicted
+++ resolved
@@ -11,11 +11,7 @@
 soundfile==0.12.1
 
 # Video processing
-<<<<<<< HEAD
 yt-dlp==2025.10.14
-=======
-yt-dlp==2024.7.7
->>>>>>> 445e1079
 ffmpeg-python==0.2.0
 
 # Social media APIs
@@ -28,30 +24,15 @@
 
 # Utilities
 python-dotenv==1.0.0
-<<<<<<< HEAD
 requests==2.32.5
 python-dateutil==2.8.2
 tqdm==4.67.1
-=======
-requests==2.32.4
-python-dateutil==2.8.2
-tqdm==4.66.3
->>>>>>> 445e1079
 colorlog==6.8.2
 
 # Development
 pytest==7.4.3
-<<<<<<< HEAD
 black==25.9.0
 flake8==6.1.0
 
 # Async support
-aiohttp==3.13.1
-=======
-black==24.3.0
-flake8==6.1.0
-
-# Async support
-asyncio==3.4.3
-aiohttp==3.12.14
->>>>>>> 445e1079
+aiohttp==3.13.1