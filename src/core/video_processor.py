--- conflicted
+++ resolved
@@ -1,15 +1,4 @@
-<<<<<<< HEAD
-from typing import List, Tuple, Optional, Dict, Any, TYPE_CHECKING
-import yt_dlp
-import subprocess
 import os
-import tempfile
-from pathlib import Path
-import logging
-import time
-=======
-import os
->>>>>>> 611b8aaf
 import random
 import subprocess
 import time
@@ -21,11 +10,6 @@
 if TYPE_CHECKING:
     from src.api.youtube_service import YouTubeAPIService
 
-<<<<<<< HEAD
-try:
-    from src.api.youtube_service import YouTubeAPIService as _YouTubeAPIService
-=======
->>>>>>> 611b8aaf
     YOUTUBE_API_AVAILABLE = True
     YouTubeAPIService = _YouTubeAPIService  # type: ignore[misc,assignment]
 except ImportError:
@@ -38,11 +22,7 @@
     Uses YouTube Data API for metadata when available, falls back to yt-dlp for audio download.
     """
 
-<<<<<<< HEAD
-    def __init__(self, temp_dir: str = "./temp", segment_length: Optional[int] = None, youtube_service: Optional[Any] = None) -> None:
-=======
     def __init__(self, temp_dir: str = "./temp", segment_length: int = None, youtube_service=None):
->>>>>>> 611b8aaf
         """
         Initialize VideoProcessor.
 
@@ -59,21 +39,12 @@
         os.makedirs(self.temp_dir, exist_ok=True)
 
         # Setup yt-dlp configuration for audio download fallback
-<<<<<<< HEAD
-        self.ydl_opts: Dict[str, Any] = {
-            'format': 'bestaudio/best',
-            'outtmpl': f'{self.temp_dir}/%(id)s.%(ext)s',
-            'extractaudio': True,
-            'audioformat': 'wav',
-            'audioquality': 0,
-=======
         self.ydl_opts = {
             "format": "bestaudio/best",
             "outtmpl": f"{self.temp_dir}/%(id)s.%(ext)s",
             "extractaudio": True,
             "audioformat": "wav",
             "audioquality": 0,
->>>>>>> 611b8aaf
         }
         self.logger = create_section_logger(__name__)
 
@@ -86,11 +57,7 @@
                 self.logger.warning(f"Failed to initialize YouTube API service: {e}")
                 self.logger.info("Will fall back to yt-dlp for all operations")
 
-<<<<<<< HEAD
-    def download_video_info(self, url: str) -> Optional[Dict[str, Any]]:
-=======
     def download_video_info(self, url: str) -> dict | None:
->>>>>>> 611b8aaf
         """
         Extract video metadata without downloading using enhanced subprocess approach.
         Returns video information dictionary.
@@ -125,12 +92,6 @@
                 ]
                 for chrome_path in chrome_paths:
                     if os.path.exists(chrome_path):
-<<<<<<< HEAD
-                        test_cmd = ['yt-dlp', '--cookies-from-browser', 'chrome', '--simulate', '--quiet', url]
-                        test_result = subprocess.run(test_cmd, capture_output=True, timeout=5)
-                        if test_result.returncode == 0:
-                            cmd.extend(['--cookies-from-browser', 'chrome'])
-=======
                         test_cmd = [
                             "yt-dlp",
                             "--cookies-from-browser",
@@ -142,7 +103,6 @@
                         result = subprocess.run(test_cmd, capture_output=True, timeout=5)
                         if result.returncode == 0:
                             cmd.extend(["--cookies-from-browser", "chrome"])
->>>>>>> 611b8aaf
                             break
                 else:
                     # Try Firefox if Chrome not available or failed
@@ -153,12 +113,6 @@
                     ]
                     for firefox_path in firefox_paths:
                         if os.path.exists(firefox_path):
-<<<<<<< HEAD
-                            test_cmd = ['yt-dlp', '--cookies-from-browser', 'firefox', '--simulate', '--quiet', url]
-                            test_result = subprocess.run(test_cmd, capture_output=True, timeout=5)
-                            if test_result.returncode == 0:
-                                cmd.extend(['--cookies-from-browser', 'firefox'])
-=======
                             test_cmd = [
                                 "yt-dlp",
                                 "--cookies-from-browser",
@@ -170,22 +124,15 @@
                             result = subprocess.run(test_cmd, capture_output=True, timeout=5)
                             if result.returncode == 0:
                                 cmd.extend(["--cookies-from-browser", "firefox"])
->>>>>>> 611b8aaf
                                 break
             except:
                 # Continue without browser cookies if they're not available
                 self.logger.debug("No browser cookies available or accessible")
 
             cmd.append(url)
-<<<<<<< HEAD
-            
-            result: subprocess.CompletedProcess[str] = subprocess.run(cmd, check=True, capture_output=True, text=True, timeout=60)
-            
-=======
 
             result = subprocess.run(cmd, check=True, capture_output=True, text=True, timeout=60)
 
->>>>>>> 611b8aaf
             # Parse the output
             if result.stdout.strip():
                 parts = result.stdout.strip().split("|")
@@ -283,32 +230,20 @@
                 cookies_configured = False
 
                 # Use explicit cookies file if provided
-<<<<<<< HEAD
-                if getattr(Config, 'YT_COOKIES_FILE', None) and os.path.exists(str(Config.YT_COOKIES_FILE)):
-                    cmd.extend(["--cookies", str(Config.YT_COOKIES_FILE)])
-=======
                 if getattr(Config, "YT_COOKIES_FILE", None) and os.path.exists(
                     Config.YT_COOKIES_FILE
                 ):
                     cmd.extend(["--cookies", Config.YT_COOKIES_FILE])
->>>>>>> 611b8aaf
                     cookies_configured = True
                     self.logger.debug(f"Using cookies file: {Config.YT_COOKIES_FILE}")
 
                 # Use explicit cookies-from-browser if provided
-<<<<<<< HEAD
-                elif getattr(Config, 'YT_COOKIES_FROM_BROWSER', None):
-                    browser_arg = str(Config.YT_COOKIES_FROM_BROWSER)
-                    if getattr(Config, 'YT_BROWSER_PROFILE', None):
-                        browser_arg = f"{Config.YT_COOKIES_FROM_BROWSER}:{Config.YT_BROWSER_PROFILE}"
-=======
                 elif getattr(Config, "YT_COOKIES_FROM_BROWSER", None):
                     browser_arg = Config.YT_COOKIES_FROM_BROWSER
                     if getattr(Config, "YT_BROWSER_PROFILE", None):
                         browser_arg = (
                             f"{Config.YT_COOKIES_FROM_BROWSER}:{Config.YT_BROWSER_PROFILE}"
                         )
->>>>>>> 611b8aaf
                     cmd.extend(["--cookies-from-browser", browser_arg])
                     cookies_configured = True
                     self.logger.debug(f"Using cookies from browser: {browser_arg}")
@@ -317,11 +252,6 @@
                 if not cookies_configured:
                     try:
                         for browser in ["chrome", "chromium", "brave", "edge", "firefox"]:
-<<<<<<< HEAD
-                            test_cmd = ["yt-dlp", "--cookies-from-browser", browser, "--simulate", "--quiet", url]
-                            test_result = subprocess.run(test_cmd, capture_output=True, timeout=5)
-                            if test_result.returncode == 0:
-=======
                             test_cmd = [
                                 "yt-dlp",
                                 "--cookies-from-browser",
@@ -332,7 +262,6 @@
                             ]
                             result = subprocess.run(test_cmd, capture_output=True, timeout=5)
                             if result.returncode == 0:
->>>>>>> 611b8aaf
                                 cmd.extend(["--cookies-from-browser", browser])
                                 self.logger.debug(f"Using {browser} cookies (auto)")
                                 cookies_configured = True
@@ -342,12 +271,6 @@
 
                 # Append URL last
                 cmd.append(url)
-<<<<<<< HEAD
-                
-                self.logger.debug(f"Running yt-dlp command: {' '.join(cmd[:8])}...")  # Don't log full command with user agent
-                result: subprocess.CompletedProcess[str] = subprocess.run(cmd, check=True, capture_output=True, text=True, timeout=600)
-                
-=======
 
                 self.logger.debug(
                     f"Running yt-dlp command: {' '.join(cmd[:8])}..."
@@ -356,7 +279,6 @@
                     cmd, check=True, capture_output=True, text=True, timeout=600
                 )
 
->>>>>>> 611b8aaf
                 # Find the actual downloaded file
                 actual_file = None
                 for file_path in Path(self.temp_dir).glob(f"{video_id}.*"):
@@ -486,15 +408,10 @@
         except subprocess.CalledProcessError as e:
             self.logger.error(f"Error converting {input_file} to WAV: {e}")
             raise
-<<<<<<< HEAD
-    
-    def segment_audio(self, audio_file: str, segment_length: Optional[int] = None) -> List[Tuple[str, float, float]]:
-=======
 
     def segment_audio(
         self, audio_file: str, segment_length: int = None
     ) -> list[tuple[str, float, float]]:
->>>>>>> 611b8aaf
         """
         Split audio file into segments for processing.
         Returns list of (segment_file_path, start_time, end_time) tuples.
@@ -503,13 +420,8 @@
             raise FileNotFoundError(f"Audio file not found: {audio_file}")
 
         segment_length = segment_length or self.segment_length
-<<<<<<< HEAD
-        segments: List[Tuple[str, float, float]] = []
-        
-=======
         segments = []
 
->>>>>>> 611b8aaf
         try:
             # Get audio duration using ffprobe
             duration = self._get_audio_duration(audio_file)
@@ -606,13 +518,8 @@
         except subprocess.CalledProcessError as e:
             self.logger.error(f"Error extracting segment: {e}")
             return False
-<<<<<<< HEAD
-    
-    def cleanup_temp_files(self, file_pattern: Optional[str] = None) -> None:
-=======
 
     def cleanup_temp_files(self, file_pattern: str = None):
->>>>>>> 611b8aaf
         """Clean up temporary files"""
         try:
             if file_pattern:
@@ -629,13 +536,8 @@
 
         except Exception as e:
             self.logger.error(f"Error cleaning up temp files: {str(e)}")
-<<<<<<< HEAD
-    
-    def get_channel_videos(self, channel_id: str, max_results: Optional[int] = None) -> List[Dict[str, Any]]:
-=======
 
     def get_channel_videos(self, channel_id: str, max_results: int = None) -> list[dict]:
->>>>>>> 611b8aaf
         """
         Get list of videos from a YouTube channel using Data API when available,
         fallback to yt-dlp subprocess approach.
@@ -655,15 +557,10 @@
 
         # Fallback to yt-dlp subprocess
         return self._get_channel_videos_ytdlp(channel_id, max_results)
-<<<<<<< HEAD
-    
-    def process_video_for_fingerprinting(self, video_url: str, cleanup_segments: Optional[bool] = None) -> Optional[List[Tuple[str, float, float]]]:
-=======
 
     def process_video_for_fingerprinting(
         self, video_url: str, cleanup_segments: bool = None
     ) -> list[tuple[str, float, float]] | None:
->>>>>>> 611b8aaf
         """
         Complete pipeline: download video, extract audio, and create segments.
         Returns list of (segment_file, start_time, end_time) or None if failed.
@@ -712,13 +609,8 @@
                     os.remove(segment_file)
 
             return None
-<<<<<<< HEAD
-    
-    def cleanup_segments(self, segments: List[Tuple[str, float, float]]) -> None:
-=======
 
     def cleanup_segments(self, segments: list[tuple[str, float, float]]):
->>>>>>> 611b8aaf
         """
         Clean up segment files after processing.
 
@@ -748,13 +640,8 @@
             return None
         except:
             return None
-<<<<<<< HEAD
-    
-    def _download_video_info_ytdlp(self, url: str) -> Optional[Dict[str, Any]]:
-=======
 
     def _download_video_info_ytdlp(self, url: str) -> dict | None:
->>>>>>> 611b8aaf
         """Fallback method using yt-dlp subprocess for video info"""
         try:
             # Use subprocess to get video info with cookies from browser to avoid bot detection
@@ -822,13 +709,8 @@
         except Exception as e:
             self.logger.error(f"Error extracting video info from {url}: {str(e)}")
             return None
-<<<<<<< HEAD
-    
-    def _get_channel_videos_ytdlp(self, channel_id: str, max_results: Optional[int] = None) -> List[Dict[str, Any]]:
-=======
 
     def _get_channel_videos_ytdlp(self, channel_id: str, max_results: int = None) -> list[dict]:
->>>>>>> 611b8aaf
         """Fallback method using yt-dlp subprocess for channel videos"""
         try:
             channel_url = f"https://www.youtube.com/channel/{channel_id}/videos"
