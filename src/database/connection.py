<<<<<<< HEAD
from typing import Optional
from sqlalchemy import create_engine, Engine
from sqlalchemy.orm import sessionmaker, Session as SQLASession
=======
import importlib

from sqlalchemy import create_engine
from sqlalchemy.orm import sessionmaker

>>>>>>> 611b8aaf
from config.settings import Config

from .models import Base
<<<<<<< HEAD
import importlib.util

class DatabaseManager:
    def __init__(self) -> None:
        self.engine: Optional[Engine] = None
        self.Session: Optional[sessionmaker[SQLASession]] = None
    
    def initialize(self) -> None:
=======


class DatabaseManager:
    def __init__(self):
        self.engine = None
        self.Session = None

    def initialize(self):
>>>>>>> 611b8aaf
        """Initialize database connection and create tables"""
        database_url = Config.get_database_url()

        # Auto-select driver if none specified and appropriate driver is available
        if database_url.startswith("postgresql://"):
            driver: Optional[str] = None
            if importlib.util.find_spec("psycopg2") is not None:
                driver = "psycopg2"
            elif importlib.util.find_spec("psycopg") is not None:
                driver = "psycopg"
            if driver:
                database_url = database_url.replace("postgresql://", f"postgresql+{driver}://", 1)
        self.engine = create_engine(
            database_url,
            pool_size=10,
            max_overflow=20,
            pool_pre_ping=True,
            echo=False,  # Set to True for SQL debugging
        )

        self.Session = sessionmaker(bind=self.engine)

        # Create all tables
        Base.metadata.create_all(self.engine)
<<<<<<< HEAD
    
    def get_session(self) -> SQLASession:
=======

    def get_session(self):
>>>>>>> 611b8aaf
        """Get a new database session"""
        if not self.Session:
            self.initialize()
        assert self.Session is not None
        return self.Session()
<<<<<<< HEAD
    
    def close(self) -> None:
=======

    def close(self):
>>>>>>> 611b8aaf
        """Close database connection"""
        if self.engine:
            self.engine.dispose()


# Global database manager instance
db_manager = DatabaseManager()<|MERGE_RESOLUTION|>--- conflicted
+++ resolved
@@ -1,27 +1,11 @@
-<<<<<<< HEAD
-from typing import Optional
-from sqlalchemy import create_engine, Engine
-from sqlalchemy.orm import sessionmaker, Session as SQLASession
-=======
 import importlib
 
 from sqlalchemy import create_engine
 from sqlalchemy.orm import sessionmaker
 
->>>>>>> 611b8aaf
 from config.settings import Config
 
 from .models import Base
-<<<<<<< HEAD
-import importlib.util
-
-class DatabaseManager:
-    def __init__(self) -> None:
-        self.engine: Optional[Engine] = None
-        self.Session: Optional[sessionmaker[SQLASession]] = None
-    
-    def initialize(self) -> None:
-=======
 
 
 class DatabaseManager:
@@ -30,7 +14,6 @@
         self.Session = None
 
     def initialize(self):
->>>>>>> 611b8aaf
         """Initialize database connection and create tables"""
         database_url = Config.get_database_url()
 
@@ -55,25 +38,15 @@
 
         # Create all tables
         Base.metadata.create_all(self.engine)
-<<<<<<< HEAD
-    
-    def get_session(self) -> SQLASession:
-=======
 
     def get_session(self):
->>>>>>> 611b8aaf
         """Get a new database session"""
         if not self.Session:
             self.initialize()
         assert self.Session is not None
         return self.Session()
-<<<<<<< HEAD
-    
-    def close(self) -> None:
-=======
 
     def close(self):
->>>>>>> 611b8aaf
         """Close database connection"""
         if self.engine:
             self.engine.dispose()
