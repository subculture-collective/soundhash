--- conflicted
+++ resolved
@@ -1,12 +1,7 @@
 from datetime import datetime
 
 from sqlalchemy.orm import Session
-<<<<<<< HEAD
-from typing import List, Optional, Any
-from .models import Channel, Video, AudioFingerprint, MatchResult, ProcessingJob
-=======
-
->>>>>>> 611b8aaf
+
 from .connection import db_manager
 from .models import AudioFingerprint, Channel, MatchResult, ProcessingJob, Video
 
@@ -14,16 +9,10 @@
 class VideoRepository:
     def __init__(self, session: Session) -> None:
         self.session = session
-<<<<<<< HEAD
-    
-    def create_channel(self, channel_id: str, channel_name: Optional[str] = None, 
-                      description: Optional[str] = None) -> Channel:
-=======
 
     def create_channel(
         self, channel_id: str, channel_name: str = None, description: str = None
     ) -> Channel:
->>>>>>> 611b8aaf
         """Create a new channel record"""
         channel = Channel(channel_id=channel_id, channel_name=channel_name, description=description)
         self.session.add(channel)
@@ -32,14 +21,6 @@
 
     def get_channel_by_id(self, channel_id: str) -> Channel | None:
         """Get channel by YouTube channel ID"""
-<<<<<<< HEAD
-        return self.session.query(Channel).filter(
-            Channel.channel_id == channel_id
-        ).first()
-    
-    def create_video(self, video_id: str, channel_id: int, title: Optional[str] = None,
-                    duration: Optional[float] = None, url: Optional[str] = None, **kwargs: Any) -> Video:
-=======
         return self.session.query(Channel).filter(Channel.channel_id == channel_id).first()
 
     def create_video(
@@ -51,7 +32,6 @@
         url: str = None,
         **kwargs,
     ) -> Video:
->>>>>>> 611b8aaf
         """Create a new video record"""
         video = Video(
             video_id=video_id,
@@ -71,18 +51,9 @@
 
     def get_unprocessed_videos(self, limit: int = 100) -> list[Video]:
         """Get videos that haven't been processed yet"""
-<<<<<<< HEAD
-        return self.session.query(Video).filter(
-            Video.processed == False
-        ).limit(limit).all()
-    
-    def mark_video_processed(self, video_id: int, success: bool = True, 
-                           error_message: Optional[str] = None) -> None:
-=======
         return self.session.query(Video).filter(Video.processed.is_(False)).limit(limit).all()
 
     def mark_video_processed(self, video_id: int, success: bool = True, error_message: str = None):
->>>>>>> 611b8aaf
         """Mark a video as processed"""
         video = self.session.get(Video, video_id)
         if video:
@@ -91,12 +62,6 @@
             if error_message:
                 video.processing_error = error_message
             self.session.commit()
-<<<<<<< HEAD
-    
-    def create_fingerprint(self, video_id: int, start_time: float, end_time: float,
-                          fingerprint_hash: str, fingerprint_data: bytes,
-                          **kwargs: Any) -> AudioFingerprint:
-=======
 
     def create_fingerprint(
         self,
@@ -107,7 +72,6 @@
         fingerprint_data: bytes,
         **kwargs,
     ) -> AudioFingerprint:
->>>>>>> 611b8aaf
         """Create a new audio fingerprint"""
         fingerprint = AudioFingerprint(
             video_id=video_id,
@@ -125,15 +89,6 @@
         self, fingerprint_hash: str, threshold: float = 0.8
     ) -> list[AudioFingerprint]:
         """Find fingerprints with matching hash"""
-<<<<<<< HEAD
-        return self.session.query(AudioFingerprint).filter(
-            AudioFingerprint.fingerprint_hash == fingerprint_hash
-        ).all()
-    
-    def create_match_result(self, query_fp_id: int, matched_fp_id: int,
-                           similarity_score: float, query_source: Optional[str] = None,
-                           query_url: Optional[str] = None, query_user: Optional[str] = None) -> MatchResult:
-=======
         return (
             self.session.query(AudioFingerprint)
             .filter(AudioFingerprint.fingerprint_hash == fingerprint_hash)
@@ -149,7 +104,6 @@
         query_url: str = None,
         query_user: str = None,
     ) -> MatchResult:
->>>>>>> 611b8aaf
         """Create a match result record"""
         match = MatchResult(
             query_fingerprint_id=query_fp_id,
@@ -177,13 +131,8 @@
 class JobRepository:
     def __init__(self, session: Session) -> None:
         self.session = session
-<<<<<<< HEAD
-    
-    def create_job(self, job_type: str, target_id: str, parameters: Optional[str] = None) -> ProcessingJob:
-=======
 
     def create_job(self, job_type: str, target_id: str, parameters: str = None) -> ProcessingJob:
->>>>>>> 611b8aaf
         """Create a new processing job"""
         job = ProcessingJob(
             job_type=job_type, target_id=target_id, parameters=parameters, status="pending"
@@ -191,28 +140,18 @@
         self.session.add(job)
         self.session.commit()
         return job
-<<<<<<< HEAD
-    
-    def get_pending_jobs(self, job_type: Optional[str] = None, limit: int = 10) -> List[ProcessingJob]:
-=======
 
     def get_pending_jobs(self, job_type: str = None, limit: int = 10) -> list[ProcessingJob]:
->>>>>>> 611b8aaf
         """Get pending jobs"""
         query = self.session.query(ProcessingJob).filter(ProcessingJob.status == "pending")
         if job_type:
             query = query.filter(ProcessingJob.job_type == job_type)
 
         return query.order_by(ProcessingJob.created_at).limit(limit).all()
-<<<<<<< HEAD
-    
-    def get_jobs_by_target(self, job_type: str, target_id: str, statuses: Optional[List[str]] = None) -> List[ProcessingJob]:
-=======
 
     def get_jobs_by_target(
         self, job_type: str, target_id: str, statuses: list[str] = None
     ) -> list[ProcessingJob]:
->>>>>>> 611b8aaf
         """Get jobs by target id and type, optionally filtered by status list"""
         query = self.session.query(ProcessingJob).filter(
             ProcessingJob.job_type == job_type,
@@ -221,13 +160,8 @@
         if statuses:
             query = query.filter(ProcessingJob.status.in_(statuses))
         return query.order_by(ProcessingJob.created_at.desc()).all()
-<<<<<<< HEAD
-    
-    def job_exists(self, job_type: str, target_id: str, statuses: Optional[List[str]] = None) -> bool:
-=======
 
     def job_exists(self, job_type: str, target_id: str, statuses: list[str] = None) -> bool:
->>>>>>> 611b8aaf
         """Check if a job already exists for target_id and type (optionally in given statuses)"""
         query = self.session.query(ProcessingJob).filter(
             ProcessingJob.job_type == job_type,
@@ -236,11 +170,6 @@
         if statuses:
             query = query.filter(ProcessingJob.status.in_(statuses))
         return self.session.query(query.exists()).scalar()
-<<<<<<< HEAD
-    
-    def update_job_status(self, job_id: int, status: str, progress: Optional[float] = None,
-                         current_step: Optional[str] = None, error_message: Optional[str] = None) -> None:
-=======
 
     def update_job_status(
         self,
@@ -250,7 +179,6 @@
         current_step: str = None,
         error_message: str = None,
     ):
->>>>>>> 611b8aaf
         """Update job status and progress"""
         job = self.session.get(ProcessingJob, job_id)
         if job:
