import asyncio
import json
import logging
from datetime import datetime
from typing import TYPE_CHECKING, Any

from config.logging_config import create_section_logger, get_progress_logger
from config.settings import Config
from src.core.audio_fingerprinting import AudioFingerprinter
from src.core.video_processor import VideoProcessor as CoreVideoProcessor
from src.database.connection import db_manager
from src.database.repositories import (
    JobRepository,
    VideoRepository,
    get_job_repository,
    get_video_repository,
)

if TYPE_CHECKING:
    from src.api.youtube_service import YouTubeAPIService

try:
    from src.api.youtube_service import YouTubeAPIService as _YouTubeAPIService

    YOUTUBE_API_AVAILABLE = True
    YouTubeAPIService = _YouTubeAPIService  # type: ignore[misc,assignment]
except ImportError:
    YOUTUBE_API_AVAILABLE = False


class ChannelIngester:
    """
    Handles ingestion of videos from YouTube channels and processing for fingerprinting.
    """

    def __init__(self, initialize_db: bool = True, youtube_service: Any | None = None) -> None:
        # Initialize YouTube API service if available
        self.youtube_service = youtube_service
        if not self.youtube_service and YOUTUBE_API_AVAILABLE:
            try:
                self.youtube_service = YouTubeAPIService()  # type: ignore[misc]
                self.logger = create_section_logger(__name__)
                self.logger.log_success("YouTube Data API service initialized")
            except Exception as e:
                self.logger = create_section_logger(__name__)
                self.logger.log_warning_box(f"Failed to initialize YouTube API service: {e}")
        else:
            self.logger = create_section_logger(__name__)

        # Use the core video processor for download/segmentation
        self.video_processor = CoreVideoProcessor(youtube_service=self.youtube_service)
        self.fingerprinter = AudioFingerprinter()
        self.target_channels = Config.TARGET_CHANNELS
        self._db_initialized = False

        # Initialize database (can be skipped for dry-run)
        if initialize_db:
            db_manager.initialize()
            self._db_initialized = True

<<<<<<< HEAD
    async def ingest_all_channels(
        self,
        channels_override: list[str] | None = None,
        max_videos: int | None = None,
        dry_run: bool = False,
    ) -> None:
        """Ingest videos from all configured channels or provided override list"""
=======
    async def ingest_all_channels(self, channels_override: list[str] | None = None, max_videos: int | None = None, dry_run: bool = False) -> None:
        """Ingest videos from all configured channels or provided override list with bounded concurrency"""
>>>>>>> 878a1b9f
        channels = channels_override or self.target_channels
        self.logger.info(f"🎯 Starting ingestion for {len(channels)} channels")
        self.logger.info(f"⚙️  Max concurrent channels: {Config.MAX_CONCURRENT_CHANNELS}")

        # Create progress tracker
        progress = get_progress_logger(self.logger, len(channels), "Channel Ingestion")

        # Use semaphore for bounded concurrency
        semaphore = asyncio.Semaphore(Config.MAX_CONCURRENT_CHANNELS)

        # Track results
        results = {'success': 0, 'failed': 0, 'skipped': 0}

        async def process_channel_with_semaphore(channel_id: str) -> None:
            """Process a channel with semaphore for concurrency control"""
            if not channel_id.strip():
                results['skipped'] += 1
                return

            async with semaphore:
                progress.update(increment=0, item_name=f"Channel {channel_id}")
<<<<<<< HEAD
                await self.ingest_channel(
                    channel_id.strip(), max_videos=max_videos, dry_run=dry_run
                )
=======
                success = await self._ingest_channel_with_retry(
                    channel_id.strip(), max_videos=max_videos, dry_run=dry_run
                )
                if success:
                    results['success'] += 1
                else:
                    results['failed'] += 1
>>>>>>> 878a1b9f
                progress.update(increment=1)

        # Process all channels concurrently with bounded concurrency
        await asyncio.gather(
            *[process_channel_with_semaphore(ch) for ch in channels],
            return_exceptions=True
        )

        progress.complete()

<<<<<<< HEAD
    async def ingest_channel(
        self, channel_id: str, max_videos: int | None = None, dry_run: bool = False
    ) -> None:
=======
        # Log summary
        self.logger.info(f"📊 Ingestion summary: {results['success']} succeeded, {results['failed']} failed, {results['skipped']} skipped")

    async def _ingest_channel_with_retry(self, channel_id: str, max_videos: int | None = None, dry_run: bool = False) -> bool:
        """Ingest a channel with retry logic and exponential backoff"""
        for attempt in range(Config.CHANNEL_MAX_RETRIES):
            try:
                await self.ingest_channel(channel_id, max_videos=max_videos, dry_run=dry_run)
                return True
            except Exception as e:
                if attempt < Config.CHANNEL_MAX_RETRIES - 1:
                    delay = Config.CHANNEL_RETRY_DELAY * (2 ** attempt)  # exponential backoff
                    self.logger.warning(
                        f"⚠️  Channel {channel_id} failed (attempt {attempt + 1}/{Config.CHANNEL_MAX_RETRIES}): {str(e)}. "
                        f"Retrying in {delay}s..."
                    )
                    await asyncio.sleep(delay)
                else:
                    self.logger.error(f"❌ Channel {channel_id} failed after {Config.CHANNEL_MAX_RETRIES} attempts: {str(e)}")
                    return False
        return False

    async def ingest_channel(self, channel_id: str, max_videos: int | None = None, dry_run: bool = False) -> None:
>>>>>>> 878a1b9f
        """
        Ingest videos from a specific channel.
        Creates channel and video records, then queues processing jobs.
        """
        self.logger.info(f"📺 Starting ingestion for channel: {channel_id}")

        try:
            # Warn about unlimited processing
            if max_videos is None:
                self.logger.log_warning_box(
                    f"Processing ALL videos for channel {channel_id}. This may take a very long time!"
                )

            # Get videos from channel via yt-dlp
            videos_info = self.video_processor.get_channel_videos(channel_id, max_videos)

            if not videos_info:
                self.logger.log_warning_box(f"No videos found for channel {channel_id}")
                return

            # Dry-run: just log summary and return without DB access
            if dry_run or not self._db_initialized:
                self.logger.info(
                    f"🔍 [DRY-RUN] Channel {channel_id}: found {len(videos_info)} videos"
                )
                for i, vi in enumerate(videos_info[:5], 1):
                    self.logger.info(f"   {i}. {vi.get('id')} | {vi.get('title')}")
                if len(videos_info) > 5:
                    self.logger.info(f"   ... and {len(videos_info) - 5} more videos")
                return

            # Proceed with DB operations
            video_repo = get_video_repository()
            job_repo = get_job_repository()

            # Get or create channel record
            channel = video_repo.get_channel_by_id(channel_id)
            if not channel:
                self.logger.info(f"Creating new channel record for {channel_id}")
                channel = video_repo.create_channel(
                    channel_id=channel_id,
                    channel_name=f"Channel {channel_id}",  # Will be updated with real name
                )

            # Update channel info with first video's channel data
            if (
                videos_info
                and channel.channel_name
                and not channel.channel_name.startswith("Channel ")
            ):
                first_video = videos_info[0]
                if first_video.get("channel"):
                    channel.channel_name = first_video["channel"]
                    video_repo.session.commit()

            new_videos = 0
            updated_videos = 0
            duplicate_videos = 0
            failed_videos = 0

            # Create progress tracker for videos in this channel
            video_progress = get_progress_logger(self.logger, len(videos_info), f"Videos for {channel_id}")

            for idx, video_info in enumerate(videos_info):
                try:
                    # Check if video already exists
                    existing_video = video_repo.get_video_by_id(video_info["id"])

                    if existing_video:
                        # Check if job already exists before deciding on update
                        job_already_exists = job_repo.job_exists(
                            'video_process', video_info['id'], statuses=['pending', 'running']
                        )

                        is_duplicate = False
                        if job_already_exists:
                            is_duplicate = True
                            duplicate_reason = "already exists with pending/running job"
                        elif self._should_update_video(existing_video, video_info):
                            self._update_video_record(existing_video, video_info, video_repo)
                            updated_videos += 1
                        else:
                            is_duplicate = True
                            duplicate_reason = "exists and does not need updating"

                        if is_duplicate:
                            duplicate_videos += 1
                            self.logger.debug(f"Video {video_info['id']} {duplicate_reason}")
                    else:
                        # Create new video record
<<<<<<< HEAD
                        if dry_run:
                            self.logger.info(
                                f"[DRY-RUN] Would create video and job for {video_info['id']}"
                            )
                            continue

=======
>>>>>>> 878a1b9f
                        video_repo.create_video(
                            video_id=video_info["id"],
                            channel_id=int(channel.id),  # type: ignore[arg-type]
                            title=video_info.get("title"),
                            description=video_info.get("description"),
                            duration=(
                                float(video_info["duration"])
                                if video_info.get("duration")
                                else None
                            ),
                            view_count=video_info.get("view_count"),
                            like_count=video_info.get("like_count"),
                            upload_date=self._parse_upload_date(video_info.get("upload_date")),
                            url=video_info.get("webpage_url"),
                            thumbnail_url=video_info.get("thumbnail"),
                        )

<<<<<<< HEAD
                        # Create processing job for this video (idempotent)
                        if not job_repo.job_exists(
                            "video_process", video_info["id"], statuses=["pending", "running"]
                        ):
=======
                        # Create processing job for this video (idempotent check)
                        if not job_repo.job_exists('video_process', video_info['id'], statuses=['pending', 'running']):
>>>>>>> 878a1b9f
                            job_repo.create_job(
                                job_type="video_process",
                                target_id=video_info["id"],
                                parameters=json.dumps(
                                    {"url": video_info.get("webpage_url"), "channel_id": channel_id}
                                ),
                            )
                        else:
                            self.logger.debug(
                                f"Job already exists for video {video_info['id']}, skipping job creation"
                            )

                        new_videos += 1

                    # Update progress periodically (every 10 videos)
                    if (idx + 1) % 10 == 0:
                        video_progress.update(increment=10)

                except Exception as e:
<<<<<<< HEAD
                    self.logger.error(
                        f"Error processing video {video_info.get('id', 'unknown')}: {str(e)}"
                    )
=======
                    self.logger.error(f"Error processing video {video_info.get('id', 'unknown')}: {str(e)}")
                    failed_videos += 1
>>>>>>> 878a1b9f
                    continue

            # Complete remaining progress
            remaining = len(videos_info) % 10
            if remaining > 0:
                video_progress.update(increment=remaining)
            video_progress.complete()

            # Update channel last processed time
            channel.last_processed = datetime.utcnow()
            video_repo.session.commit()

            self.logger.info(
<<<<<<< HEAD
                f"Channel {channel_id} ingestion complete: {new_videos} new videos, {updated_videos} updated"
=======
                f"✅ Channel {channel_id} complete: "
                f"{new_videos} new, {updated_videos} updated, {duplicate_videos} duplicates, {failed_videos} failed"
>>>>>>> 878a1b9f
            )

        except Exception as e:
            self.logger.error(f"Error ingesting channel {channel_id}: {str(e)}")
            raise

    def _should_update_video(self, existing_video: Any, video_info: dict[str, Any]) -> bool:
        """Check if video record should be updated with new info"""
        # Update if view count or like count has changed significantly
        current_views = existing_video.view_count or 0
        new_views = video_info.get("view_count", 0) or 0

        if abs(new_views - current_views) > current_views * 0.1:  # 10% change
            return True

        # Update if not processed and now we have duration
        if (
            not existing_video.processed
            and video_info.get("duration")
            and not existing_video.duration
        ):
            return True

        return False

    def _update_video_record(
        self, video: Any, video_info: dict[str, Any], repo: VideoRepository
    ) -> None:
        """Update existing video record with new information"""
        video.view_count = video_info.get("view_count")
        video.like_count = video_info.get("like_count")
        if video_info.get("duration") and not video.duration:
            video.duration = video_info.get("duration")
        video.updated_at = datetime.utcnow()
        repo.session.commit()

    def _parse_upload_date(self, upload_date_str: str | None) -> datetime | None:
        """Parse upload date string from yt-dlp"""
        if not upload_date_str:
            return None
        try:
            # yt-dlp returns dates in YYYYMMDD format
            return datetime.strptime(upload_date_str, "%Y%m%d")
        except (ValueError, TypeError):
            return None


class VideoJobProcessor:
    """
    Processes individual videos for fingerprinting.
    Handles the complete pipeline from video to stored fingerprints.
    """

    def __init__(self) -> None:
        # Use the core video processor implementation
        self.video_processor = CoreVideoProcessor()
        self.fingerprinter = AudioFingerprinter()
        self.logger = logging.getLogger(__name__)

    async def process_pending_videos(self, batch_size: int = 5) -> None:
        """Process videos that are queued for processing"""
        job_repo = get_job_repository()
        video_repo = get_video_repository()

        while True:
            # Get pending jobs
            jobs = job_repo.get_pending_jobs("video_process", limit=batch_size)

            if not jobs:
                self.logger.info("No pending video processing jobs")
                break

            self.logger.info(f"Processing {len(jobs)} video jobs")

            for job in jobs:
                try:
                    await self.process_video_job(job, video_repo, job_repo)
                except Exception as e:
                    self.logger.error(f"Error processing job {job.id}: {str(e)}")
                    if job.id:
                        job_repo.update_job_status(job.id, "failed", error_message=str(e))

    async def process_video_job(
        self, job: Any, video_repo: VideoRepository, job_repo: JobRepository
    ) -> None:
        """Process a single video processing job"""
        job_repo.update_job_status(job.id, "running", 0.0, "Starting video processing")

        try:
            # Parse job parameters
            params = json.loads(job.parameters or "{}")
            video_url = params.get("url")
            video_id = job.target_id

            if not video_url:
                raise ValueError("No video URL in job parameters")

            # Get video record
            video = video_repo.get_video_by_id(video_id)
            if not video:
                raise ValueError(f"Video record not found: {video_id}")

            # Mark video as processing started
            video.processing_started = datetime.utcnow()
            video_repo.session.commit()

            job_repo.update_job_status(job.id, "running", 0.2, "Downloading and segmenting audio")

            # Process video and get segments
            segments = self.video_processor.process_video_for_fingerprinting(video_url)

            if not segments:
                raise ValueError("Failed to process video or no segments created")

            job_repo.update_job_status(
                job.id, "running", 0.5, f"Extracting fingerprints from {len(segments)} segments"
            )

            # Process each segment
            fingerprints_created = 0

            for i, (segment_file, start_time, end_time) in enumerate(segments):
                try:
                    # Extract fingerprint
                    fingerprint_data = self.fingerprinter.extract_fingerprint(segment_file)

                    # Store fingerprint in database
                    serialized_data = self.fingerprinter.serialize_fingerprint(fingerprint_data)

                    video_repo.create_fingerprint(
                        video_id=int(video.id),  # type: ignore[arg-type]
                        start_time=start_time,
                        end_time=end_time,
                        fingerprint_hash=fingerprint_data["fingerprint_hash"],
                        fingerprint_data=serialized_data,
                        confidence_score=fingerprint_data["confidence_score"],
                        peak_count=fingerprint_data["peak_count"],
                        segment_length=end_time - start_time,
                        sample_rate=fingerprint_data["sample_rate"],
                    )

                    fingerprints_created += 1

                    # Clean up segment file
                    import os

                    if os.path.exists(segment_file):
                        os.remove(segment_file)

                    # Update progress
                    progress_value = 0.5 + (0.4 * (i + 1) / len(segments))
                    job_repo.update_job_status(
                        job.id,
                        "running",
                        progress_value,
                        f"Processed segment {i+1}/{len(segments)}",
                    )

                except Exception as e:
                    self.logger.error(f"Error processing segment {start_time}-{end_time}: {str(e)}")
                    continue

            # Mark video as processed
            if video.id:
                video_repo.mark_video_processed(video.id, success=True)

            if job.id:
                job_repo.update_job_status(
                    job.id, "completed", 1.0, f"Created {fingerprints_created} fingerprints"
                )

            self.logger.info(
                f"Successfully processed video {video_id}: {fingerprints_created} fingerprints"
            )

        except Exception as e:
            # Mark video as failed
            video = video_repo.get_video_by_id(job.target_id)
            if video and video.id:
                video_repo.mark_video_processed(video.id, success=False, error_message=str(e))

            raise


async def main() -> None:
    """Main ingestion process"""
    logging.basicConfig(level=logging.INFO)

    ingester = ChannelIngester()
    processor = VideoJobProcessor()

    # First, ingest channel data
    await ingester.ingest_all_channels()

    # Then process videos
    await processor.process_pending_videos()


if __name__ == "__main__":
    asyncio.run(main())<|MERGE_RESOLUTION|>--- conflicted
+++ resolved
@@ -58,18 +58,8 @@
             db_manager.initialize()
             self._db_initialized = True
 
-<<<<<<< HEAD
-    async def ingest_all_channels(
-        self,
-        channels_override: list[str] | None = None,
-        max_videos: int | None = None,
-        dry_run: bool = False,
-    ) -> None:
-        """Ingest videos from all configured channels or provided override list"""
-=======
     async def ingest_all_channels(self, channels_override: list[str] | None = None, max_videos: int | None = None, dry_run: bool = False) -> None:
         """Ingest videos from all configured channels or provided override list with bounded concurrency"""
->>>>>>> 878a1b9f
         channels = channels_override or self.target_channels
         self.logger.info(f"🎯 Starting ingestion for {len(channels)} channels")
         self.logger.info(f"⚙️  Max concurrent channels: {Config.MAX_CONCURRENT_CHANNELS}")
@@ -91,11 +81,6 @@
 
             async with semaphore:
                 progress.update(increment=0, item_name=f"Channel {channel_id}")
-<<<<<<< HEAD
-                await self.ingest_channel(
-                    channel_id.strip(), max_videos=max_videos, dry_run=dry_run
-                )
-=======
                 success = await self._ingest_channel_with_retry(
                     channel_id.strip(), max_videos=max_videos, dry_run=dry_run
                 )
@@ -103,7 +88,6 @@
                     results['success'] += 1
                 else:
                     results['failed'] += 1
->>>>>>> 878a1b9f
                 progress.update(increment=1)
 
         # Process all channels concurrently with bounded concurrency
@@ -114,11 +98,6 @@
 
         progress.complete()
 
-<<<<<<< HEAD
-    async def ingest_channel(
-        self, channel_id: str, max_videos: int | None = None, dry_run: bool = False
-    ) -> None:
-=======
         # Log summary
         self.logger.info(f"📊 Ingestion summary: {results['success']} succeeded, {results['failed']} failed, {results['skipped']} skipped")
 
@@ -142,7 +121,6 @@
         return False
 
     async def ingest_channel(self, channel_id: str, max_videos: int | None = None, dry_run: bool = False) -> None:
->>>>>>> 878a1b9f
         """
         Ingest videos from a specific channel.
         Creates channel and video records, then queues processing jobs.
@@ -233,15 +211,6 @@
                             self.logger.debug(f"Video {video_info['id']} {duplicate_reason}")
                     else:
                         # Create new video record
-<<<<<<< HEAD
-                        if dry_run:
-                            self.logger.info(
-                                f"[DRY-RUN] Would create video and job for {video_info['id']}"
-                            )
-                            continue
-
-=======
->>>>>>> 878a1b9f
                         video_repo.create_video(
                             video_id=video_info["id"],
                             channel_id=int(channel.id),  # type: ignore[arg-type]
@@ -259,15 +228,8 @@
                             thumbnail_url=video_info.get("thumbnail"),
                         )
 
-<<<<<<< HEAD
-                        # Create processing job for this video (idempotent)
-                        if not job_repo.job_exists(
-                            "video_process", video_info["id"], statuses=["pending", "running"]
-                        ):
-=======
                         # Create processing job for this video (idempotent check)
                         if not job_repo.job_exists('video_process', video_info['id'], statuses=['pending', 'running']):
->>>>>>> 878a1b9f
                             job_repo.create_job(
                                 job_type="video_process",
                                 target_id=video_info["id"],
@@ -287,14 +249,8 @@
                         video_progress.update(increment=10)
 
                 except Exception as e:
-<<<<<<< HEAD
-                    self.logger.error(
-                        f"Error processing video {video_info.get('id', 'unknown')}: {str(e)}"
-                    )
-=======
                     self.logger.error(f"Error processing video {video_info.get('id', 'unknown')}: {str(e)}")
                     failed_videos += 1
->>>>>>> 878a1b9f
                     continue
 
             # Complete remaining progress
@@ -308,12 +264,8 @@
             video_repo.session.commit()
 
             self.logger.info(
-<<<<<<< HEAD
-                f"Channel {channel_id} ingestion complete: {new_videos} new videos, {updated_videos} updated"
-=======
                 f"✅ Channel {channel_id} complete: "
                 f"{new_videos} new, {updated_videos} updated, {duplicate_videos} duplicates, {failed_videos} failed"
->>>>>>> 878a1b9f
             )
 
         except Exception as e:
